--- conflicted
+++ resolved
@@ -89,12 +89,6 @@
 
 // On iOS, the get_dir_config works as supposed, so no need to do special treatment.
 #[cfg(not(target_os = "android"))]
-<<<<<<< HEAD
-async fn get_tor<T: Runtime>(runtime: T, config: ArtiConfig, cache_dir: Option<&str>) -> Result<TorClient<T>> {
-    let dircfg = config.get_dir_config()?;
-    let docdir = cache_dir.unwrap_or("./");
-    TorClient::bootstrap(runtime.clone(), dircfg, &docdir).await
-=======
 async fn get_tor<T: Runtime>(
     runtime: T,
     config: ArtiConfig,
@@ -108,12 +102,14 @@
     let mut dircfg = tor_dirmgr::NetDirConfigBuilder::new();
     dircfg.set_cache_path(cache_path);
 
+    let docdir = cache_dir.unwrap_or("./");
+
     TorClient::bootstrap(
         runtime.clone(),
         dircfg.finalize().context("netdir finalize")?,
+        &docdir,
     )
     .await
->>>>>>> be8d2cad
 }
 
 // For Android, the cache path needs to be set, so the whole config needs to be initialized.
